--- conflicted
+++ resolved
@@ -39,12 +39,8 @@
             xtrain, ytrain, xval, yval = pickle.load(obj)
     else:
         xtrain, xval, ytrain, yval = genob.generate_data(num_reps=1000)
-
-<<<<<<< HEAD
+        
     # Initialize the MCMCGAN object and the Discriminator
-=======
-
->>>>>>> 6cc1b402
     mcmcgan = MCMCGAN(genob, kernel_name, seed)
     mcmcgan.discriminator = Discriminator()
 
@@ -99,14 +95,8 @@
         az.plot_trace(az_trace, compact=True, divergences=False)
 
         # Draw traceplot and histogram of collected samples
-<<<<<<< HEAD
         mcmcgan.traceplot_samples(inferable_params)
         mcmcgan.hist_samples(inferable_params)
-=======
-        mcmcgan.traceplot_samples(inferable_params, it)
-        mcmcgan.hist_samples(inferable_params, it)
-
->>>>>>> 6cc1b402
         if mcmcgan.samples.shape[1] > 1:
             mcmcgan.jointplot_samples(inferable_params)
 
