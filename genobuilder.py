import os
from collections import OrderedDict
import concurrent.futures
import pickle
import argparse
import stdpopsim
import zarr
import random
import bisect
import numpy as np
import matplotlib.pyplot as plt
from sklearn.model_selection import train_test_split
import demography as dm
from parameter import Parameter
import demography as dm

_ex = None


def executor(p):
    global _ex
    if _ex is None:
        _ex = concurrent.futures.ProcessPoolExecutor(max_workers=p)
    return _ex


def do_sim(args):

    seed = args[5]
    genob = args[0]
    rng = random.Random(seed)
    ts = dm.onepop_exp(args)

    return genob._resize_from_ts(ts, rng)


class Genobuilder:
    """Class for building genotype matrices from msprime, stdpopsim
    or empirical data read from Zarr directories, and other utilities
    relates to these"""

    def __init__(
        self,
        source,
        num_samples,
        seq_len,
        maf_thresh,
        fixed_dim=128,
        seed=None,
        parallelism=0,
        **kwargs,
    ):
        self._num_samples = num_samples
        self._seq_len = seq_len
        self._maf_thresh = maf_thresh
        self._source = source
        self._fixed_dim = fixed_dim
        self._seed = seed
        self._num_reps = None
        self.parallelism = parallelism
        super(Genobuilder, self).__init__(**kwargs)

    def set_parameters(self, sim_source, params):

        self._sim_source = sim_source
        self._params = params

    @property
    def num_samples(self):
        return self._num_samples

    @property
    def seq_len(self):
        return self._seq_len

    @property
    def maf_thresh(self):
        return self._maf_thresh

    @property
    def source(self):
        return self._source

    @property
    def fixed_dim(self):
        return self._fixed_dim

    @property
    def seed(self):
        return self._seed

    @property
    def num_reps(self):
        return self._num_reps

    @property
    def params(self):
        return self._params

    @property
    def sim_source(self):
        return self._sim_source

    @property
    def parallelism(self):
        return self._parallelism

    @num_samples.setter
    def num_samples(self, n):
        if type(n) != int or n < 0:
            raise ValueError("Genobuilder num_samples must be a positive integer")
        self._num_samples = n

    @maf_thresh.setter
    def maf_thresh(self, maf):
        if maf < 0 or maf > 1:
            raise ValueError("The Minor Allele Frequency must be between 0 and 1")
        self._maf_thresh = maf

    @seq_len.setter
    def seq_len(self, seqlen):
        self._seq_len = int(seqlen)

    @source.setter
    def source(self, s):
        if s not in ["msprime", "stdpopsim", "empirical"]:
            raise ValueError(
                "Genobuilder source must be either msprime, " "stdpopsim or empirical"
            )
        self._source = s

    @fixed_dim.setter
    def fixed_dim(self, f):
        if f % 2 != 0:
            raise ValueError("We recommend the fixed dimension to be multiple of 2")
        self._fixed_dim = f

    @seed.setter
    def seed(self, s):
        self._seed = s

    @num_reps.setter
    def num_reps(self, n):
        self._num_reps = n

    @params.setter
    def params(self, p):
        self._params = p

    @sim_source.setter
    def sim_source(self, s):
        if s not in ["msprime", "stdpopsim"]:
            raise ValueError(
                "Genobuilder sim_source must be either", "msprime or stdpopsim"
            )
        self._sim_source = s

    @parallelism.setter
    def parallelism(self, p):
        if p == 0:
            p = os.cpu_count()
        self._parallelism = p

    def simulate_msprime_list(self, param_vals, seed=None):

        sims = []
        rng = random.Random(seed)

        for p in param_vals:
            sims.append(
                msprime.simulate(
                    sample_size=self.num_samples,
                    Ne=self.params["Ne"].val,
                    length=self.seq_len,
                    mutation_rate=self.params["mu"].val,
                    recombination_rate=p,
                    random_seed=seed,
                )
            )

        mat = np.zeros((self.num_reps, self.num_samples, self.fixed_dim))

        # For each tree sequence output from the simulation
        for i, ts in enumerate(sims):
            mat[i] = self._resize_from_ts(ts, rng)

        # Expand dimension by 1 (add channel dim). -1 stands for last axis.
        mat = np.expand_dims(mat, axis=1)

        return mat

    def simulate_msprime(self, params, randomize=False, proposals=False):
        """Simulate demographic data, returning a tensor with n_reps number
        of genotype matrices"""

        rng = random.Random(self.seed)

        args = [
            (self, params, randomize, i, proposals, rng.randrange(1, 2 ** 32))
            for i in range(self.num_reps)
        ]
        mat = np.zeros((self.num_reps, self.num_samples, self.fixed_dim))
        ex = executor(self.parallelism)
        timeout = 0.5 * self.num_reps
        try:
            for i, m in enumerate(ex.map(do_sim, args, timeout=timeout)):
                mat[i] = m
        except concurrent.futures.TimeoutError:
            print("time out!")

        # Expand dimension by 1 (add channel dim). -1 stands for last axis.
        mat = np.expand_dims(mat, axis=1)

        return mat

    def _parse_empiricaldata(self, haplotype):

        # Set up some data paths
        mask_file = "/content/gdrive/My Drive/mcmcgan/20140520.pilot_mask.autosomes.bed"
        zarr_path = "/content/gdrive/My Drive/mcmcgan/zarr"

        # Locate the data contained in zarr
        callset = zarr.open_group(zarr_path, mode="r")

        num_samples = len(callset["1/samples"])

        data = np.zeros((self.num_reps, num_samples, self.fixed_dim))

        # Get lists of randomly selected chromosomes and genomic locations
        chroms, pos, slices = self._random_sampling_geno(callset, mask_file=mask_file)

        # For each randomly sampled genomic location
        for i, (chrom, pos, loc_region) in enumerate(zip(chroms, pos, slices)):
            print(f"it {i}  :  chromosome {chrom}  :  position {pos}")

            # Extract genotype and genomic position for the variants for all samples
            gt_zarr = np.asarray(callset[f"{chrom}/calldata/GT"][loc_region])
            pos_zarr = callset[f"{chrom}/variants/POS"][loc_region]
            alt_zarr = callset[f"{chrom}/variants/ALT"][loc_region]

            # Make sure the genome is diploid, and extract one of the haplotypes
            assert gt_zarr.shape[2] == 2, "Samples are not diploid"
            hap = self._haploidify(gt_zarr, haplotype)

            # To check the number of 0s and 1s in each gt
            # Filtering missing data by looking at -1? No -1 in 1000 genomes data.
            # unique, counts = np.unique(hap, return_counts=True)
            # print(dict(zip(unique, counts)))

            # Get the relative position in the sequence length to resize the matrix
            relative_pos = pos_zarr - pos

            data[i] = self._resize_from_zarr(hap, relative_pos, alt_zarr)

        data = np.expand_dims(data, axis=1)

        return data

    def simulate_stdpopsim(
        self, engine, species, model, pop, error_prob=None, seed=None
    ):

        stdengine = stdpopsim.get_engine(engine)
        stdspecies = stdpopsim.get_species(species)
        stdmodel = stdspecies.get_demographic_model(model)

        geno = [(i, get_chrom_size(i)) for i in range(1, 23)]
        # Sort the list by size.
        geno.sort(key=lambda a: a[1], reverse=True)
        cum_weights = []
        rng = random.Random(self.seed)
        for i, (chrom, size) in enumerate(geno):
            cum_weights.append(size if i == 0 else size + cum_weights[i - 1])

        # The order for sampling from populations is ['YRI', 'CEU', 'CHB']
        if pop == "YRI":
            stdsamples = stdmodel.get_samples(self.num_samples, 0, 0)
        elif pop == "CEU":
            stdsamples = stdmodel.get_samples(0, self.num_samples, 0)
        elif pop == "CHB":
            stdsamples = stdmodel.get_samples(0, 0, self.num_samples)

        sims = []
        for i in range(self.num_reps):
            chrom, size = rng.choices(geno, cum_weights=cum_weights)[0]
            factor = self.seq_len / size
            stdcontig = stdspecies.get_contig(
                "chr" + str(chrom), length_multiplier=factor
            )
            sims.append(
                stdengine.simulate(stdmodel, stdcontig, stdsamples, seed=self.seed)
            )

        mat = np.zeros((self.num_reps, self.num_samples, self.fixed_dim))

        rng = random.Random(seed)
        # For each tree sequence output from the simulation
        for i, ts in enumerate(sims):

            if type(error_prob) is float:
                mat[i] = self._mutate_geno_old(ts, p=error_prob)

            elif type(error_prob) is np.ndarray:
                mat[i] = self._mutate_geno_old(ts, p=error_prob[i])

            # No error prob, it doesn't mutate the matrix
            else:
                mat[i] = self._resize_from_ts(ts, rng)

        # Expand dimension by 1 (add channel dim). -1 stands for last axis.
        mat = np.expand_dims(mat, axis=1)

        return mat

    def generate_data(self, num_reps, proposals=False):
        # Generate (X, y) data from demographic simulations.

        self.num_reps = num_reps

        print(f"generating {num_reps} genotype matrices from {self.source}")
        if self.source == "stdpopsim":
            gen1 = self.simulate_stdpopsim(
                engine="msprime",
                species="HomSap",
                model="OutOfAfricaArchaicAdmixture_5R19",
                pop="CEU",
                error_prob=None,
            )

        elif self.source == "empirical":
            gen1 = self._parse_empiricaldata(haplotype=0)

        elif self.source == "msprime":
            gen1 = self.simulate_msprime(self.params)

        print(f"generating {num_reps} genotype matrices from msprime")
        gen0 = self.simulate_msprime(self.params, randomize=True, proposals=proposals)

        X = np.concatenate((gen1, gen0))
        y = np.concatenate((np.ones((num_reps)), np.zeros((num_reps))))
        print(f"X data shape is: {X.shape}")

        # Split randomly into training and test data.
        return train_test_split(X, y, test_size=0.1, random_state=self.seed)

    def generate_fakedata(self, num_reps, testlist=None):

        self.num_reps = num_reps

        print(f"generating {num_reps} genotype matrices from msprime for testing")
        return self.simulate_msprime(self.params, seed=None, randomize=True)

    def _mutate_geno_old(self, ts, p=0.001):
        """Returns a genotype matrix with a fixed number of columns,
        as specified in x"""

        rows = int(self.num_samples)
        cols = int(self.seq_len)
        m = np.zeros((rows, cols), dtype=float)

        for variant in ts.variants():

            # Filter by MAF
            if self.maf_thresh is not None:
                af = np.mean(variant.genotypes)
                if af < self.maf_thresh or af > 1 - self.maf_thresh:
                    continue

            m[:, int(variant.site.position)] += variant.genotypes

        m = m.flatten()
        n = np.random.binomial(len(m), p)
        idx = np.random.randint(0, len(m), size=n)
        m[idx] = 1 - m[idx]
        m = m.reshape((rows, cols))

        f = int(cols / self.fixed_dim)
        mat = np.zeros((rows, self.fixed_dim), dtype=float)

        for i in range(self.fixed_dim):
            s = i * f
            e = s + f - 1
            mat[:, i] = np.sum(m[:, s:e], axis=1)

        return mat

    def _mutate_geno(self, ts, p=0.001, flip=True):
        """Returns a genotype matrix with a fixed number of columns,
        as specified in x"""

        rows = int(self.num_samples)
        cols = int(self.fixed_dim)
        m = np.zeros((rows, cols), dtype=float)

        for variant in ts.variants():

            # Filter by MAF
            if self.maf_thresh is not None:
                af = np.mean(variant.genotypes)
                if af < self.maf_thresh or af > 1 - self.maf_thresh:
                    continue

            # Polarise the matrix by major allele frequency.
            if flip:
                af = np.mean(variant.genotypes)
                if af > 0.5 or (af == 0.5 and random.Random() > 0.5):
                    variant.genotypes = 1 - variant.genotypes

            n = np.random.binomial(len(variant.genotypes), p)
            if n is not None:
                idx = np.random.randint(0, len(variant.genotypes), size=n)
                variant.genotypes[idx] = 1 - variant.genotypes[idx]

            j = int(variant.site.position * self.fixed_dim / ts.sequence_length)
            np.add(
                m[:, j], variant.genotypes, out=m[:, j], where=variant.genotypes != -1
            )

        return m

    def _random_sampling_geno(self, callset, mask_file=None, seed=None):
        """random sampling from chromosome based on the proportional
        size and the mask"""

        # Extract chromosome number and length from stdpopsim catalog
        geno = [(i, get_chrom_size(i)) for i in range(1, 23)]

        # Sort the list by size.
        geno.sort(key=lambda a: a[1], reverse=True)

        cum_weights = []
        for i, (chrom, size) in enumerate(geno):
            cum_weights.append(size if i == 0 else size + cum_weights[i - 1])

        print("Charging up the chromosomes")
        locs = [0]
        for i in range(1, 23):
            print(f"Charging chromosome {i}")
            query = f"{i}/variants/POS"
            locs.append(np.asarray(callset[query]))

        mask = load_mask(mask_file, min_len=10000) if mask_file else None

        rng = random.Random(seed)
        chroms, slices, pos = [], [], []

        while len(chroms) < self.num_reps:
            chrom, size = rng.choices(geno, cum_weights=cum_weights)[0]

            assert size > self.seq_len
            proposal = rng.randrange(0, size - self._seq_len)

            if mask:
                for start, end in mask[str(chrom)]:
                    if start < proposal < end:
                        chroms.append(chrom)
                        pos.append(proposal)
                        slices.append(
                            locate(
                                locs[chrom],
                                start=proposal,
                                stop=proposal + self._seq_len,
                            )
                        )

            else:
                chroms.append(chrom)
                pos.append(proposal)
                slices.append(
                    locate(locs[chrom], start=proposal, stop=proposal + self.seq_len)
                )

        return chroms, pos, slices

    def _resize_from_ts(self, ts, rng, flip=True):
        """Returns a genotype matrix with a fixed number of columns,
        as specified in size"""

        m = np.zeros((ts.num_samples, self.fixed_dim), dtype=int)
        ac_thresh = self.maf_thresh * ts.num_samples

        for variant in ts.variants():

            # Filter by MAF
            genotypes = variant.genotypes
            ac1 = np.sum(genotypes)
            ac0 = len(genotypes) - ac1
            if min(ac0, ac1) < ac_thresh:
                continue

            # Polarise 0 and 1 in genotype matrix by major allele frequency.
            # If allele counts are the same, randomly choose a major allele.
            if flip:
                if ac1 > ac0 or (ac1 == ac0 and rng.random() > 0.5):
                    genotypes ^= 1

            j = int(variant.site.position * self.fixed_dim / ts.sequence_length)
            m[:, j] += genotypes

        return m.astype(float)

    def _resize_from_zarr(self, mat, pos, alts, rng, flip=True):
        """Resizes a matrix using a sum window, given a genotype matrix,
        positions vector,sequence length and the desired fixed size
        of the new matrix"""

        # Initialize empty matrix with the new dimensions
        m = np.zeros((mat.shape[1], self.fixed_dim), dtype=mat.dtype)
        ac_thresh = self.maf_thresh * mat.shape[1]

        # Fill in the resized matrix
        for _pos, _gt, _alt in zip(pos, mat, alts):

            """
            # Check that all the SNPs are biallelic
            if np.count_nonzero(_alt) != 1:
                print('found')
                continue
            """

            # Filter by MAF
            ac1 = np.sum(_gt)
            ac0 = len(_gt) - ac1
            if min(ac0, ac1) < ac_thresh:
                continue

            # Polarise 0 and 1 in genotype matrix by major allele frequency.
            # If allele counts are the same, randomly choose a major allele.
            if flip:
                if ac1 > ac0 or (ac1 == ac0 and rng.random() > 0.5):
                    _gt ^= 1

            j = int(_pos * self.fixed_dim / self.seq_len) - 1
            np.add(m[:, j], _gt, out=m[:, j], where=_gt != -1)

        return m

    def _haploidify(self, genmat, h):
        """Returns the selected haplotype from a numpy array with
        a ploidy dimension. The parameter h must be either 0 or 1"""

        if h in [0, 1, 2]:
            if h == 2:
                self.num_samples *= 2
                return np.concatenate((genmat[:, :, 0], genmat[:, :, 1]))
            else:
                return genmat[:, :, h]

        print("The parameter h must be 0 or 1 for one haplotype, or 2 for both")
        return


def filter_maf(gt, pos, maf):
    """Filter a genotype matrix gt and the SNP position vector pos in base of
    the desired Minor Allele Frequency maf parameter"""

    # Filter alleles and position where af > maf_threshold i.e. 0.05
    af = np.mean(gt, axis=1)
    condition = af > maf
    gt = gt[np.array(condition), :]
    pos = pos[condition]

    # Filter alleles and position where af > 1 - maf_threshold i.e. 0.95
    af = np.mean(gt, axis=1)
    condition = af < 1 - maf
    gt = gt[np.array(condition), :]
    pos = pos[condition]

    return gt, pos


def load_mask(mask_file, min_len):
    """Given a mask file in BED format, parse the mask data and
    returns a matrix of tuples containing the permited regions,
    as (start, end) positions"""

    # Initialize empty mask dictionary
    mask = {str(k): [] for k in range(1, 23)}

    # Read through the lines and add to the dictionary for each chrom
    with open(mask_file, "r") as file:
        for line in file:
            chrom, start, end, _ = line.split()
            start, end = int(start), int(end)

            if (end - start) > min_len:
                mask[chrom[3:]].append((int(start), int(end)))

        file.close()

    return mask


def get_chrom_size(chrom):
    """These sizes are based on the catalog for Homosapiens in stdpopsim,
    but they're exactly the same as the one given by the VCF files,
    so I use them for both real and simulated data"""

    chrom = str(chrom)
    length = {
        "1": 249250621,
        "2": 243199373,
        "3": 198022430,
        "4": 191154276,
        "5": 180915260,
        "6": 171115067,
        "7": 159138663,
        "8": 146364022,
        "9": 141213431,
        "10": 135534747,
        "11": 135006516,
        "12": 133851895,
        "13": 115169878,
        "14": 107349540,
        "15": 102531392,
        "16": 90354753,
        "17": 81195210,
        "18": 78077248,
        "19": 59128983,
        "20": 63025520,
        "21": 48129895,
        "22": 51304566,
    }

    return length[chrom]


def draw_genmat(img, name):

    plt.imshow(img, cmap="winter")
    plt.title(f"genomat_{name}")
    plt.savefig(f"./results/genomat_{name}.png")
    plt.show()


def locate(sorted_idx, start=None, stop=None):
    """This implementation comes from scikit-allel library.
    Change it a little for copyright lol"""

    start_idx = bisect.bisect_left(sorted_idx, start) if start is not None else 0
    stop_idx = (
        bisect.bisect_right(sorted_idx, stop) if stop is not None else len(sorted_idx)
    )

    return slice(start_idx, stop_idx)


def samples_from_population(pop_file):
    """Return a list of sample IDs given a population file from the
    online repository of 1000 genomes project"""

    population = np.loadtxt(pop_file, dtype=str, delimiter="\t", skiprows=1)

    return population[:, 0]


def vcf2zarr(vcf_files, pop_file, zarr_path):
    # Two veery good tutorials:
    # http://alimanfoo.github.io/2018/04/09/selecting-variants.html
    # http://alimanfoo.github.io/2017/06/14/read-vcf.html
    # TODO: Refactor to work without pysam and allel

    # Get a list of the wanted samples from one population
    # which are found in the VCF files
    # The files must be numbered, and that number must be substituted
    # in the input path string with {n}.
    import pysam
    import allel

    first_vcf = pysam.VariantFile(vcf_files.replace("{n}", "1"))
    wanted_samples = samples_from_population(pop_file)
    found_samples = list(
        set(wanted_samples).intersection(list(first_vcf.header.samples))
    )

    # Create one zarr folder for each chromosome
    for chrom in range(1, 23):
        vcf = vcf_files.replace("{n}", str(chrom))
        print(f"Creating zarr object for chromosome {chrom}")
        allel.vcf_to_zarr(
            vcf,
            zarr_path,
            group=str(chrom),
            region=str(chrom),
            fields=["POS", "ALT", "samples", "GT"],
            samples=found_samples,
            overwrite=True,
        )


# ------------------------------------------------------------------------------

if __name__ == "__main__":

    # Parser object to collect user input from terminal
    parser = argparse.ArgumentParser(
        description="Create a genobuilder object an work with genotype matrices"
    )

    parser.add_argument(
        "function",
        help="Function to perform",
        choices=["init", "download_genmats"],
    )

    parser.add_argument(
        "-s",
        "--source",
        help="Source engine for the genotype matrices from the real dataset to infer",
        choices=["msprime", "stdpopsim", "empirical"],
        default="msprime",
    )

    parser.add_argument(
        "-nh",
        "--number-haplotypes",
        help="Number of haplotypes/rows that will conform the genotype matrices",
        default=99,
        type=int,
    )

    parser.add_argument(
        "-l",
        "--sequence-length",
        help="Length of the randomly sampled genome region in bp",
        default=1000000,
        type=int,
    )

    parser.add_argument(
        "-maf",
        "--maf-threshold",
        help="Threshold for the minor allele frequency to filter rare variants",
        default=0.05,
        type=float,
    )

    parser.add_argument(
        "-f",
        "--fixed-dimension",
        help="Number of columns to rescale the genmats after sampling the sequence",
        default=128,
        type=int,
    )

    parser.add_argument(
        "-n",
        "--num-rep",
        help="Number of genotype matrices to generate",
        type=int,
    )

    parser.add_argument(
        "-o",
        "--output",
        help="Name of the output file with the downloaded pickle object",
        default="my_geno",
        type=str,
    )

    parser.add_argument(
        "-se",
        "--seed",
        help="Seed for stochastic parts of the algorithm for reproducibility",
        default=None,
        type=int,
    )

    parser.add_argument(
        "-p",
        "--parallelism",
        help="Number of cores to use for simulation. If set to zero, os.cpu_count() is used.",
        default=0,
        type=int,
    )

    # Get argument values from parser
    args = parser.parse_args()
    params_dict = OrderedDict()

<<<<<<< HEAD
    params_dict["r"] = Parameter(
        "r", 1.25e-9, 1e-8, (1e-11, 1e-7), inferable=False, plotlog=True
    )
    params_dict["mu"] = Parameter(
        "mu", 1.25e-8, 1e-9, (1e-11, 1e-7), inferable=False, plotlog=True
    )
    # params_dict["Ne"] = Parameter("Ne", 10000, 14000, (5000, 15000), inferable=False)

    # For onepop_exp model:
    params_dict["T1"] = Parameter("T1", 3000, 4000, (1500, 5000), inferable=True)
    params_dict["N1"] = Parameter("N1", 10000, 20000, (1000, 30000), inferable=False)
    params_dict["T2"] = Parameter("T2", 500, 1000, (100, 1500), inferable=True)
    params_dict["N2"] = Parameter("N2", 5000, 20000, (1000, 20000), inferable=False)
    params_dict["growth"] = Parameter("growth", 0.01, 0.02, (0, 0.05), inferable=False)
=======
    params_dict["r"] = Parameter("r", 2e-8, 1e-10, (1e-11, 1e-7), inferable=False)
    params_dict["mu"] = Parameter("mu", 1.29e-8, 1e-9, (1e-10, 1e-7), inferable=False)
    # params_dict["Ne"] = Parameter("Ne", 10000, 14000, (5000, 15000), inferable=True)

    # For onepop_exp model:
    params_dict["T1"] = Parameter("T1", 3000, 4000, (1500, 5000), inferable=True)
    params_dict["N1"] = Parameter("N1", 10000, 20000, (1000, 30000), inferable=True)
    params_dict["T2"] = Parameter("T2", 500, 1000, (100, 1500), inferable=False)
    params_dict["N2"] = Parameter("N2", 5000, 20000, (1000, 20000), inferable=True)
    params_dict["growth"] = Parameter("growth", 0.01, 0.02, (0, 0.05), inferable=True)
>>>>>>> c906c057

    # For onepop_migration model:
    """
    params_dict["T1"] = Parameter("T1", 1000, 4000, (500, 5000), inferable=False)
    params_dict["N1"] = Parameter("N1", 5000, 18000, (1000, 20000), inferable=False)
    params_dict["N2"] = Parameter("N2", 8000, 15000, (1000, 20000), inferable=False)
    params_dict["mig"] = Parameter("mig", 0.9, 0.2, (0, 0.3), inferable=True)
    """

    genob = Genobuilder(
        source=args.source,
        num_samples=args.number_haplotypes,
        seq_len=args.sequence_length,
        maf_thresh=args.maf_threshold,
        fixed_dim=args.fixed_dimension,
        seed=args.seed,
        parallelism=args.parallelism,
    )

    if len(params_dict.keys()) >= 1:
        genob.set_parameters(sim_source="msprime", params=params_dict)
    else:
        print("No parameters detected in the parameter dictionary")
        genob = None

    if genob and args.function == "init":

        output = str(args.output) + ".pkl"
        with open(output, "wb") as obj:
            pickle.dump(genob, obj, protocol=pickle.HIGHEST_PROTOCOL)

    elif genob and args.function == "download_genmats":

        xtrain, xval, ytrain, yval = genob.generate_data(args.num_rep)
        pack = [xtrain, ytrain, xval, yval]

        geno_out = str(args.output) + ".pkl"
        with open(geno_out, "wb") as obj:
            pickle.dump(genob, obj, protocol=pickle.HIGHEST_PROTOCOL)

        data_out = str(args.output) + "_data.pkl"
        with open(data_out, "wb") as obj:
            pickle.dump(pack, obj, protocol=pickle.HIGHEST_PROTOCOL)

        print("Data simulation finished")


# Command example:
# python genobuilder.py download_genmats -n 1000 -s msprime -nh 99 -l 1e6 -maf 0.05 -f 128 -se 2020 -o test -p 16<|MERGE_RESOLUTION|>--- conflicted
+++ resolved
@@ -778,7 +778,7 @@
     args = parser.parse_args()
     params_dict = OrderedDict()
 
-<<<<<<< HEAD
+
     params_dict["r"] = Parameter(
         "r", 1.25e-9, 1e-8, (1e-11, 1e-7), inferable=False, plotlog=True
     )
@@ -793,18 +793,6 @@
     params_dict["T2"] = Parameter("T2", 500, 1000, (100, 1500), inferable=True)
     params_dict["N2"] = Parameter("N2", 5000, 20000, (1000, 20000), inferable=False)
     params_dict["growth"] = Parameter("growth", 0.01, 0.02, (0, 0.05), inferable=False)
-=======
-    params_dict["r"] = Parameter("r", 2e-8, 1e-10, (1e-11, 1e-7), inferable=False)
-    params_dict["mu"] = Parameter("mu", 1.29e-8, 1e-9, (1e-10, 1e-7), inferable=False)
-    # params_dict["Ne"] = Parameter("Ne", 10000, 14000, (5000, 15000), inferable=True)
-
-    # For onepop_exp model:
-    params_dict["T1"] = Parameter("T1", 3000, 4000, (1500, 5000), inferable=True)
-    params_dict["N1"] = Parameter("N1", 10000, 20000, (1000, 30000), inferable=True)
-    params_dict["T2"] = Parameter("T2", 500, 1000, (100, 1500), inferable=False)
-    params_dict["N2"] = Parameter("N2", 5000, 20000, (1000, 20000), inferable=True)
-    params_dict["growth"] = Parameter("growth", 0.01, 0.02, (0, 0.05), inferable=True)
->>>>>>> c906c057
 
     # For onepop_migration model:
     """
